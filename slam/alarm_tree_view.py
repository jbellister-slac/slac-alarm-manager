--- conflicted
+++ resolved
@@ -57,14 +57,6 @@
         self.tree_view.doubleClicked.connect(self.create_alarm_configuration_widget)
 
         self.context_menu = QMenu(self)
-<<<<<<< HEAD
-        self.acknowledge_action = QAction("Acknowledge")
-        self.unacknowledge_action = QAction("Unacknowledge")
-        self.copy_action = QAction("Copy PV To Clipboard")
-        self.plot_action = QAction("Draw Plot")
-        self.enable_action = QAction("Enable")
-        self.disable_action = QAction("Disable")
-=======
         self.acknowledge_action = QAction('Acknowledge')
         self.unacknowledge_action = QAction('Unacknowledge')
         self.copy_action = QAction('Copy PV To Clipboard')
@@ -72,7 +64,6 @@
         self.enable_action = QAction('Enable')
         self.disable_action = QAction('Disable')
         self.guidance_menu = QMenu('Guidance')
->>>>>>> 4663061f
         self.display_actions = []
         self.guidance_objects = []
 
