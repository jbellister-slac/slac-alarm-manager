--- conflicted
+++ resolved
@@ -58,19 +58,13 @@
         self.cant_edit_label = QLabel("Warning: Cannot edit - requires alarm admin privileges")
         self.cant_edit_label.setStyleSheet("background-color: orange")
 
-<<<<<<< HEAD
-        self.behavior_label = QLabel("Behavior:")
-        self.enabled_checkbox = QCheckBox("Enabled")
-        self.latch_checkbox = QCheckBox("Latched")
-        self.annunciate_checkbox = QCheckBox("Annunciate")
-=======
+
         self.behavior_label = QLabel('Behavior:')
         self.enabled_checkbox = QCheckBox('Enabled')
         self.enabled_checkbox.clicked.connect(self.update_enabled_checkbox_pre_disabled_value)
 
         self.latch_checkbox = QCheckBox('Latched')
         self.annunciate_checkbox = QCheckBox('Annunciate')
->>>>>>> 4663061f
 
         self.disable_date_label = QLabel("Disable Until:")
         self.minimum_datetime = QDateTime.currentDateTime().addDays(-1)
@@ -269,15 +263,9 @@
 
     def grey_out_enabled_box_when_filter_set(self):
         """
-<<<<<<< HEAD
-        Grey out "Enabled" checkbox on config-page when enabling-filter is present.
-        Avoids confusion over if checkbox needs to be checked when adding filter.
-        Assume filter is valid if any text is present in text-edit (no easy way verify).
-=======
         Check and grey-out "Enabled" checkbox on config-page when enabling-filter is present.
         Avoids confusion and keep consistency in regards to if checkbox needs to be checked when adding filter.
         Assume filter is valid if any text is present in text-edit (no easy way verify). 
->>>>>>> 4663061f
         """
         editIsEmpty = not self.filter_edit.text()
         self.enabled_checkbox.setEnabled(editIsEmpty)
