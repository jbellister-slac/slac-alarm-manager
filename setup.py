from setuptools import setup
from pathlib import Path

curr_dir = Path(__file__).parent
long_description = (curr_dir / "README.md").read_text()

setup(
<<<<<<< HEAD
    name="slac-alarm-manager",
    version="1.2.1",
    description="Python interface for managing alarms",
=======
    name='slac-alarm-manager',
    version='1.2.2',
    description='Python interface for managing alarms',
>>>>>>> 4663061f
    long_description=long_description,
    long_description_content_type="text/markdown",
    author="SLAC National Accelerator Laboratory",
    url="https://github.com/slaclab/slac-alarm-manager",
    packages=["slam", "slam_launcher", "pydm_alarm_plugin"],
    install_requires=["kafka-python", "pydm", "qtpy"],
    entry_points={
        "console_scripts": ["slam=slam_launcher.main:main"],
        "pydm.data_plugin": ["pydm_alarm_plugin=pydm_alarm_plugin.alarm_plugin:AlarmPlugin"],
    },
    classifiers=[
        "Development Status :: 4 - Beta",
        "Programming Language :: Python :: 3",
    ],
)<|MERGE_RESOLUTION|>--- conflicted
+++ resolved
@@ -5,15 +5,9 @@
 long_description = (curr_dir / "README.md").read_text()
 
 setup(
-<<<<<<< HEAD
-    name="slac-alarm-manager",
-    version="1.2.1",
-    description="Python interface for managing alarms",
-=======
     name='slac-alarm-manager',
     version='1.2.2',
     description='Python interface for managing alarms',
->>>>>>> 4663061f
     long_description=long_description,
     long_description_content_type="text/markdown",
     author="SLAC National Accelerator Laboratory",
